<<<<<<< HEAD
# -*- coding: utf-8 -*-
"""
Module containing some preprocessing helper and function to be applied to EEG...

"""

#### Libraries
# Standard library
import numpy as np
from scipy import signal
from scipy.linalg import eigh as geigh
from joblib import Parallel, delayed
from mne.time_frequency import morlet
#import matplotlib.pyplot as plt
from sklearn.covariance import oas, ledoit_wolf, fast_mcd, empirical_covariance
from sklearn.base import TransformerMixin, BaseEstimator

# My libraries

# Mapping different estimator on the sklearn toolbox
def _lwf(X):
    """Wrapper for sklearn ledoit wolf covariance estimator"""
    C, _ = ledoit_wolf(X)
    return C


def _oas(X):
    """Wrapper for sklearn oas covariance estimator"""
    C, _ = oas(X)
    return C


def _scm(X):
    """Wrapper for sklearn sample covariance estimator"""
    return empirical_covariance(X)


def _mcd(X):
    """Wrapper for sklearn mcd covariance estimator"""
    _, C, _, _ = fast_mcd(X)
    return C

def _cov(X):
    "Wrapper for numpy cov estimator"
    return np.cov(X, rowvar=False)

def _corr(X):
    "Wrapper for numpy cov estimator"
    return np.corrcoef(X, rowvar=False)

def _check_est(est):
    """Check if a given estimator is valid"""

    # Check estimator exist and return the correct function
    estimators = {
        'cov': _cov,
        'scm': _scm,
        'lwf': _lwf,
        'oas': _oas,
        'mcd': _mcd,
        'corr': _corr
    }

    if callable(est):
        # All good (cross your fingers)
        pass
    elif est in estimators.keys():
        # Map the corresponding estimator
        est = estimators[est]
    else:
        # raise an error
        raise ValueError(
            """%s is not an valid estimator ! Valid estimators are : %s or a
             callable function""" % (est, (' , ').join(estimators.keys())))
    return est

def covariances(X, estimator='cov'):
    """Estimation of covariance matrices from a list of "trials".
    
    Parameters
    ----------
    X : array-like (ntrials, nsamples, nchannels) or list
        If list, each element can also have different number of samples, but the number of
        channels must be the same for all trials.
    estimator : str
        One of covariance estimator from sklearn. See also :func:`_check_est`.

    Returns
    -------
    C : array-like (ntrials, nchannels, nchannels)
        The list of covariance matrices for each trial.
    """
    est = _check_est(estimator)
    if isinstance(X, list):
        Ntrials = len(X)
        Nchans = X[0].shape[1]
        assert all([x.shape[1] == Nchans for x in X]), "Inconsistent number of channels across trials."
    else: # here we assume X is then composed of similar length trials
        X = np.asarray(X)
        assert X.ndim == 3, "Data must be 3d (trials, samples, channels)"
        Ntrials, _, Nchans = X.shape
    covmats = np.zeros((Ntrials, Nchans, Nchans))
    for i in range(Ntrials):
        covmats[i, :, :] = est(X[i])
    return covmats

def covariance(X, estimator='cov'):
    """Estimation of one covariance matrix on whole dataset. If X is of shape (trials, samples, channels)
    Will concatenate all trials together to compute a single covariance matrix across all of them.
    """
    est = _check_est(estimator)
    if X.ndim == 3:
        nchans = X.shape[2]
        X = X.reshape((-1, nchans))
    return est(X)


def covariances_extended(X, P, estimator='cov'):
    """Special form covariance matrix where data are appended with another set."""
    est = _check_est(estimator)
    Ntrials, Nsamples, Nchans = X.shape
    Nsamples, Np = P.shape
    covmats = np.zeros((Ntrials, Nchans + Np, Nchans + Np))
    for i in range(Ntrials):
        covmats[i, :, :] = est(np.concatenate((P, X[i, :, :]), axis=0))
    return covmats

def create_filterbank(freqs, srate, filtertype=signal.cheby2, **kwargs):
    """Creates a filter bank, by default of chebychev type 2 filters.
    Parameters of filter are to be defined as name value pair arguments.
    Frequency bands are defined with boundaries instead of center frequencies.
    """
    normalized_freqs = np.asarray(freqs)/(srate/2.) # create normalized frequencies specifications
    return [filtertype(**kwargs, Wn=ff) for ff in normalized_freqs]

def apply_filterbank(data, fbank, filt_func=signal.lfilter, n_jobs=-1, axis=-1):
    """Applies a filterbank to a given multi-channel signal.

    Parameters
    ----------
    data : ndarray (samples, nchannels)
    fb : list
        list of (b,a) tuples, where b and a specify a digital filter

    Returns
    -------
    y : ndarray (nfilters, samples, nchannels)
    """
    return np.asarray(Parallel(n_jobs=n_jobs)(delayed(filt_func)(b, a, data, axis=axis) for b, a in fbank))

def get_power(signals, decibels=False, win=125, axis=-1, n_jobs=-1):
    """
    Compute the (log) power modulation of a signal by taking the smooth moving average of its square values.

    Parameters
    ----------
    signals : ndarray (nsamples, nchans)
        Input signals
    decibels : bool
        If True, will take the log power (default False).
    win : int
        Length of smoothing window for moving average (default 125) in samples.
    axis : int
        Axis on which to apply the transform
    n_jobs : int
        Number of cores to be used (Parrallel job).

    Returns
    -------
    out : ndarray (nsamples, nchans)
    """
    if axis != -1:
        signals = np.moveaxis(signals, axis, -1)
    nfreqs, nchans, _ = signals.shape
    out = np.zeros_like(signals)
    for k in range(nfreqs):
        feat = np.array(Parallel(n_jobs=n_jobs)(delayed(signal.convolve)(signals[k, i, :]**2, signal.windows.boxcar(win), 'same') for i in range(nchans)))
        if decibels:
            feat = np.log(feat + 1e-16)
        out[k, :, :] = feat

    return out

class WaveletTransform(TransformerMixin):
    '''
    This class creates a list of wavelet tranfsform (complex Morlet wavelet)
    and applies it to a multi-channel signal.
    '''
    def __init__(self, freqs, sfreq, n_cycles=7):
        self.wavelets = morlet(sfreq, freqs, n_cycles=7)
        self.nfreqs = len(freqs)
        self.sfreq = sfreq
        self.n_cycles = 7
        
    def transform(self, X, n_jobs=1):
        """
        Parameters
        ----------
        X : ndarray (ntimes, nchannels)
        
        Returns
        -------
        Y : ndarray (nfreqs, ntimes, nchannels)
        """
        Y = np.zeros((self.nfreqs, X.shape[0], X.shape[1]), dtype=np.complex64)
        for k in range(X.shape[1]):
            Y[..., k] = Parallel(backend='multiprocessing', n_jobs=n_jobs)(delayed(np.convolve)(X[:, k], w, 'same') for w in self.wavelets)
        return Y

class MultichanWienerFilter(BaseEstimator, TransformerMixin):
    '''
    This class implements a multichannel Wiener Filter for artifact removal.
    The method is detailed in the reference paper *A generic EEG artifact removal algorithm based on the multi-channel
    Wiener filter* from Ben Somers et. al.

    To correctly train the model, one must supply portions of contaminated data and clean data. This can be selected visually
    using the annotation tool from MNE for instance, or automatically by detecting above threshold values and considering this as
    bad portions. It is ok to have large windows around bad data segments, however the clean segments must be artifact free.

    The model expects zero-mean data for both noisy and clean segments.

    Attributes
    ----------
        lags : list
            Lags used for general model (NOT IMPLEMENTED YET)
        low_rank : bool
            Whether to use low-rank approximation of covariance matrix for the artifactual data
        thresh : int or float
            If int, this will correspond to the rank prior
            If float, it will be considered as the percent of variance to be kept
        W_ : ndarray
            Once fitted, contains the filter coefficients

    Example
    -------
    TODO: Add code example

    Example of result obtained (cleaning EOG artifact here):
    
    .. image:: ../img/MWF_EOG_cleaning_example.png
        :width: 600
        
    '''
    def __init__(self, lags=(0,), low_rank=False, thresh=None):
        self.lags = lags
        self.low_rank = low_rank
        self.thresh = thresh
    
    def fit(self, y_clean, y_artifact, cov_data=False):
        '''
        Fit model to data.

        Parameters
        ----------
        y_clean : ndarray
            Clean segments
        y_artifact : ndarray
            Artifact-contaminated segments
        cov_data : bool
            Whether the input data are already covariance matrices estimate for each class
        '''
        if cov_data:
            Sc = y_clean
            Sy = y_artifact
        else:
            Sc = covariance(y_clean) # neural covariance estimate
            Sy = covariance(y_artifact) # mixture covariance estimate
        if self.low_rank:
            print("Using low rank approximation")
            w, v = geigh(Sy, Sc)
            w, v = w[::-1], v[:, ::-1]
            sigma_y = np.diag(v.T @ Sy @ v)
            sigma_c = np.diag(v.T @ Sc @ v)
            sigma_d = sigma_y - sigma_c
            sigma_d[sigma_d <= 0] = 0.
            if self.thresh:
                if self.thresh >= 1:
                    print("Prior on rank of artifacts: %d"%self.thresh)
                    sigma_d[self.thresh:] = 0.
                else:
                    print("Keeping %.1f per cent of eigenvalues"%(self.thresh * 100))
                    #sigma_d[np.cumsum(sigma_d / sum(sigma_d)) > self.thresh] = 0.
                    sigma_d[int(self.thresh * len(sigma_d)):] = 0.
            Sd = np.linalg.inv(v.T) @ np.diag(sigma_d) @ np.linalg.inv(v)
        else:
            Sd = Sy - Sc # noise/artifact covariance estimate
        self.W_ = np.linalg.inv(Sy) @ Sd
        return self
    
    def transorm(self, x):
        '''
        Filter the data to remove artifact learned by the model.

        Parameters
        ----------
        x : data
            EEG data
        
        Returns
        -------
        Filtered EEG data
        '''
        return x - x @ self.W_
        
    def fit_transform(self, y_clean, y_artifact, x, cov_data=False):
        '''
        Train the model on input and transform directly the data in `x`.
        '''
        self.fit(y_clean, y_artifact, cov_data=cov_data)
        return self.transorm(x)
=======
# -*- coding: utf-8 -*-
"""
Module containing some preprocessing helper and function to be applied to EEG...

"""

#### Libraries
# Standard library
import numpy as np
from scipy import signal
from scipy.linalg import eigh as geigh
from joblib import Parallel, delayed
from mne.time_frequency import morlet
#import matplotlib.pyplot as plt
from sklearn.covariance import oas, ledoit_wolf, fast_mcd, empirical_covariance
from sklearn.base import TransformerMixin, BaseEstimator

# My libraries

# Mapping different estimator on the sklearn toolbox
def _lwf(X):
    """Wrapper for sklearn ledoit wolf covariance estimator"""
    C, _ = ledoit_wolf(X)
    return C


def _oas(X):
    """Wrapper for sklearn oas covariance estimator"""
    C, _ = oas(X)
    return C


def _scm(X):
    """Wrapper for sklearn sample covariance estimator"""
    return empirical_covariance(X)


def _mcd(X):
    """Wrapper for sklearn mcd covariance estimator"""
    _, C, _, _ = fast_mcd(X)
    return C

def _cov(X):
    "Wrapper for numpy cov estimator"
    return np.cov(X, rowvar=False)

def _corr(X):
    "Wrapper for numpy cov estimator"
    return np.corrcoef(X, rowvar=False)

def _check_est(est):
    """Check if a given estimator is valid"""

    # Check estimator exist and return the correct function
    estimators = {
        'cov': _cov,
        'scm': _scm,
        'lwf': _lwf,
        'oas': _oas,
        'mcd': _mcd,
        'corr': _corr
    }

    if callable(est):
        # All good (cross your fingers)
        pass
    elif est in estimators.keys():
        # Map the corresponding estimator
        est = estimators[est]
    else:
        # raise an error
        raise ValueError(
            """%s is not an valid estimator ! Valid estimators are : %s or a
             callable function""" % (est, (' , ').join(estimators.keys())))
    return est

def covariances(X, estimator='cov'):
    """Estimation of covariance matrices from a list of "trials".
    
    Parameters
    ----------
    X : array-like (ntrials, nsamples, nchannels) or list
        If list, each element can also have different number of samples, but the number of
        channels must be the same for all trials.
    estimator : str
        One of covariance estimator from sklearn. See also :func:`_check_est`.

    Returns
    -------
    C : array-like (ntrials, nchannels, nchannels)
        The list of covariance matrices for each trial.
    """
    est = _check_est(estimator)
    if isinstance(X, list):
        Ntrials = len(X)
        Nchans = X[0].shape[1]
        assert all([x.shape[1] == Nchans for x in X]), "Inconsistent number of channels across trials."
    else: # here we assume X is then composed of similar length trials
        X = np.asarray(X)
        assert X.ndim == 3, "Data must be 3d (trials, samples, channels)"
        Ntrials, _, Nchans = X.shape
    covmats = np.zeros((Ntrials, Nchans, Nchans))
    for i in range(Ntrials):
        covmats[i, :, :] = est(X[i])
    return covmats

def covariance(X, estimator='cov'):
    """Estimation of one covariance matrix on whole dataset. If X is of shape (trials, samples, channels)
    Will concatenate all trials together to compute a single covariance matrix across all of them.
    """
    est = _check_est(estimator)
    if X.ndim == 3:
        nchans = X.shape[2]
        X = X.reshape((-1, nchans))
    return est(X)


def covariances_extended(X, P, estimator='cov'):
    """Special form covariance matrix where data are appended with another set."""
    est = _check_est(estimator)
    Ntrials, Nsamples, Nchans = X.shape
    Nsamples, Np = P.shape
    covmats = np.zeros((Ntrials, Nchans + Np, Nchans + Np))
    for i in range(Ntrials):
        covmats[i, :, :] = est(np.concatenate((P, X[i, :, :]), axis=0))
    return covmats

def create_filterbank(freqs, srate, filtertype=signal.cheby2, **kwargs):
    """Creates a filter bank, by default of chebychev type 2 filters.
    Parameters of filter are to be defined as name value pair arguments.
    Frequency bands are defined with boundaries instead of center frequencies.
    """
    normalized_freqs = np.asarray(freqs)/(srate/2.) # create normalized frequencies specifications
    return [filtertype(**kwargs, Wn=ff) for ff in normalized_freqs]

def apply_filterbank(data, fbank, filt_func=signal.lfilter, n_jobs=-1, axis=-1):
    """Applies a filterbank to a given multi-channel signal.

    Parameters
    ----------
    data : ndarray (samples, nchannels)
    fb : list
        list of (b,a) tuples, where b and a specify a digital filter

    Returns
    -------
    y : ndarray (nfilters, samples, nchannels)
    """
    return np.asarray(Parallel(n_jobs=n_jobs)(delayed(filt_func)(b, a, data, axis=axis) for b, a in fbank))

def get_power(signals, decibels=False, win=125, axis=-1, n_jobs=-1):
    """
    Compute the (log) power modulation of a signal by taking the smooth moving average of its square values.

    Parameters
    ----------
    signals : ndarray (nsamples, nchans)
        Input signals
    decibels : bool
        If True, will take the log power (default False).
    win : int
        Length of smoothing window for moving average (default 125) in samples.
    axis : int
        Axis on which to apply the transform
    n_jobs : int
        Number of cores to be used (Parrallel job).

    Returns
    -------
    out : ndarray (nsamples, nchans)
    """
    if axis != -1:
        signals = np.moveaxis(signals, axis, -1)
    nfreqs, nchans, _ = signals.shape
    out = np.zeros_like(signals)
    for k in range(nfreqs):
        feat = np.array(Parallel(n_jobs=n_jobs)(delayed(signal.convolve)(signals[k, i, :]**2, signal.windows.boxcar(win), 'same') for i in range(nchans)))
        if decibels:
            feat = np.log(feat + 1e-16)
        out[k, :, :] = feat

    return out

class WaveletTransform(TransformerMixin):
    '''
    This class creates a list of wavelet tranfsform (complex Morlet wavelet)
    and applies it to a multi-channel signal.
    '''
    def __init__(self, freqs, sfreq, n_cycles=7):
        self.wavelets = morlet(sfreq, freqs, n_cycles=7)
        self.nfreqs = len(freqs)
        self.sfreq = sfreq
        self.n_cycles = n_cycles
        
    def transform(self, X, n_jobs=1):
        """
        Parameters
        ----------
        X : ndarray (ntimes, nchannels)
        
        Returns
        -------
        Y : ndarray (nfreqs, ntimes, nchannels)
        """
        Y = np.zeros((self.nfreqs, X.shape[0], X.shape[1]), dtype=np.complex64)
        for k in range(X.shape[1]):
            Y[..., k] = Parallel(backend='multiprocessing', n_jobs=n_jobs)(delayed(np.convolve)(X[:, k], w, 'same') for w in self.wavelets)
        return Y

class MultichanWienerFilter(BaseEstimator, TransformerMixin):
    '''
    This class implements a multichannel Wiener Filter for artifact removal.
    The method is detailed in the reference paper *A generic EEG artifact removal algorithm based on the multi-channel
    Wiener filter* from Ben Somers et. al.

    To correctly train the model, one must supply portions of contaminated data and clean data. This can be selected visually
    using the annotation tool from MNE for instance, or automatically by detecting above threshold values and considering this as
    bad portions. It is ok to have large windows around bad data segments, however the clean segments must be artifact free.

    The model expects zero-mean data for both noisy and clean segments.

    Attributes
    ----------
        lags : list
            Lags used for general model (NOT IMPLEMENTED YET)
        low_rank : bool
            Whether to use low-rank approximation of covariance matrix for the artifactual data
        thresh : int or float
            If int, this will correspond to the rank prior
            If float, it will be considered as the percent of variance to be kept
        W_ : ndarray
            Once fitted, contains the filter coefficients

    Example
    -------
    TODO: Add code example

    Example of result obtained (cleaning EOG artifact here):
    
    .. image:: ../img/MWF_EOG_cleaning_example.png
        :width: 600
        
    '''
    def __init__(self, lags=(0,), low_rank=False, thresh=None):
        self.lags = lags
        self.low_rank = low_rank
        self.thresh = thresh
    
    def fit(self, y_clean, y_artifact, cov_data=False):
        '''
        Fit model to data.

        Parameters
        ----------
        y_clean : ndarray
            Clean segments
        y_artifact : ndarray
            Artifact-contaminated segments
        cov_data : bool
            Whether the input data are already covariance matrices estimate for each class
        '''
        if cov_data:
            Sc = y_clean
            Sy = y_artifact
        else:
            Sc = covariance(y_clean) # neural covariance estimate
            Sy = covariance(y_artifact) # mixture covariance estimate
        if self.low_rank:
            print("Using low rank approximation")
            w, v = geigh(Sy, Sc)
            w, v = w[::-1], v[:, ::-1]
            sigma_y = np.diag(v.T @ Sy @ v)
            sigma_c = np.diag(v.T @ Sc @ v)
            sigma_d = sigma_y - sigma_c
            sigma_d[sigma_d <= 0] = 0.
            if self.thresh:
                if self.thresh >= 1:
                    print("Prior on rank of artifacts: %d"%self.thresh)
                    sigma_d[self.thresh:] = 0.
                else:
                    print("Keeping %.1f per cent of eigenvalues"%(self.thresh * 100))
                    #sigma_d[np.cumsum(sigma_d / sum(sigma_d)) > self.thresh] = 0.
                    sigma_d[int(self.thresh * len(sigma_d)):] = 0.
            Sd = np.linalg.inv(v.T) @ np.diag(sigma_d) @ np.linalg.inv(v)
        else:
            Sd = Sy - Sc # noise/artifact covariance estimate
        self.W_ = np.linalg.inv(Sy) @ Sd
        return self
    
    def transorm(self, x):
        '''
        Filter the data to remove artifact learned by the model.

        Parameters
        ----------
        x : data
            EEG data
        
        Returns
        -------
        Filtered EEG data
        '''
        return x - x @ self.W_
        
    def fit_transform(self, y_clean, y_artifact, x, cov_data=False):
        '''
        Train the model on input and transform directly the data in `x`.
        '''
        self.fit(y_clean, y_artifact, cov_data=cov_data)
        return self.transorm(x)
>>>>>>> 64242073
<|MERGE_RESOLUTION|>--- conflicted
+++ resolved
@@ -1,4 +1,3 @@
-<<<<<<< HEAD
 # -*- coding: utf-8 -*-
 """
 Module containing some preprocessing helper and function to be applied to EEG...
@@ -191,7 +190,7 @@
         self.wavelets = morlet(sfreq, freqs, n_cycles=7)
         self.nfreqs = len(freqs)
         self.sfreq = sfreq
-        self.n_cycles = 7
+        self.n_cycles = n_cycles
         
     def transform(self, X, n_jobs=1):
         """
@@ -309,315 +308,3 @@
         '''
         self.fit(y_clean, y_artifact, cov_data=cov_data)
         return self.transorm(x)
-=======
-# -*- coding: utf-8 -*-
-"""
-Module containing some preprocessing helper and function to be applied to EEG...
-
-"""
-
-#### Libraries
-# Standard library
-import numpy as np
-from scipy import signal
-from scipy.linalg import eigh as geigh
-from joblib import Parallel, delayed
-from mne.time_frequency import morlet
-#import matplotlib.pyplot as plt
-from sklearn.covariance import oas, ledoit_wolf, fast_mcd, empirical_covariance
-from sklearn.base import TransformerMixin, BaseEstimator
-
-# My libraries
-
-# Mapping different estimator on the sklearn toolbox
-def _lwf(X):
-    """Wrapper for sklearn ledoit wolf covariance estimator"""
-    C, _ = ledoit_wolf(X)
-    return C
-
-
-def _oas(X):
-    """Wrapper for sklearn oas covariance estimator"""
-    C, _ = oas(X)
-    return C
-
-
-def _scm(X):
-    """Wrapper for sklearn sample covariance estimator"""
-    return empirical_covariance(X)
-
-
-def _mcd(X):
-    """Wrapper for sklearn mcd covariance estimator"""
-    _, C, _, _ = fast_mcd(X)
-    return C
-
-def _cov(X):
-    "Wrapper for numpy cov estimator"
-    return np.cov(X, rowvar=False)
-
-def _corr(X):
-    "Wrapper for numpy cov estimator"
-    return np.corrcoef(X, rowvar=False)
-
-def _check_est(est):
-    """Check if a given estimator is valid"""
-
-    # Check estimator exist and return the correct function
-    estimators = {
-        'cov': _cov,
-        'scm': _scm,
-        'lwf': _lwf,
-        'oas': _oas,
-        'mcd': _mcd,
-        'corr': _corr
-    }
-
-    if callable(est):
-        # All good (cross your fingers)
-        pass
-    elif est in estimators.keys():
-        # Map the corresponding estimator
-        est = estimators[est]
-    else:
-        # raise an error
-        raise ValueError(
-            """%s is not an valid estimator ! Valid estimators are : %s or a
-             callable function""" % (est, (' , ').join(estimators.keys())))
-    return est
-
-def covariances(X, estimator='cov'):
-    """Estimation of covariance matrices from a list of "trials".
-    
-    Parameters
-    ----------
-    X : array-like (ntrials, nsamples, nchannels) or list
-        If list, each element can also have different number of samples, but the number of
-        channels must be the same for all trials.
-    estimator : str
-        One of covariance estimator from sklearn. See also :func:`_check_est`.
-
-    Returns
-    -------
-    C : array-like (ntrials, nchannels, nchannels)
-        The list of covariance matrices for each trial.
-    """
-    est = _check_est(estimator)
-    if isinstance(X, list):
-        Ntrials = len(X)
-        Nchans = X[0].shape[1]
-        assert all([x.shape[1] == Nchans for x in X]), "Inconsistent number of channels across trials."
-    else: # here we assume X is then composed of similar length trials
-        X = np.asarray(X)
-        assert X.ndim == 3, "Data must be 3d (trials, samples, channels)"
-        Ntrials, _, Nchans = X.shape
-    covmats = np.zeros((Ntrials, Nchans, Nchans))
-    for i in range(Ntrials):
-        covmats[i, :, :] = est(X[i])
-    return covmats
-
-def covariance(X, estimator='cov'):
-    """Estimation of one covariance matrix on whole dataset. If X is of shape (trials, samples, channels)
-    Will concatenate all trials together to compute a single covariance matrix across all of them.
-    """
-    est = _check_est(estimator)
-    if X.ndim == 3:
-        nchans = X.shape[2]
-        X = X.reshape((-1, nchans))
-    return est(X)
-
-
-def covariances_extended(X, P, estimator='cov'):
-    """Special form covariance matrix where data are appended with another set."""
-    est = _check_est(estimator)
-    Ntrials, Nsamples, Nchans = X.shape
-    Nsamples, Np = P.shape
-    covmats = np.zeros((Ntrials, Nchans + Np, Nchans + Np))
-    for i in range(Ntrials):
-        covmats[i, :, :] = est(np.concatenate((P, X[i, :, :]), axis=0))
-    return covmats
-
-def create_filterbank(freqs, srate, filtertype=signal.cheby2, **kwargs):
-    """Creates a filter bank, by default of chebychev type 2 filters.
-    Parameters of filter are to be defined as name value pair arguments.
-    Frequency bands are defined with boundaries instead of center frequencies.
-    """
-    normalized_freqs = np.asarray(freqs)/(srate/2.) # create normalized frequencies specifications
-    return [filtertype(**kwargs, Wn=ff) for ff in normalized_freqs]
-
-def apply_filterbank(data, fbank, filt_func=signal.lfilter, n_jobs=-1, axis=-1):
-    """Applies a filterbank to a given multi-channel signal.
-
-    Parameters
-    ----------
-    data : ndarray (samples, nchannels)
-    fb : list
-        list of (b,a) tuples, where b and a specify a digital filter
-
-    Returns
-    -------
-    y : ndarray (nfilters, samples, nchannels)
-    """
-    return np.asarray(Parallel(n_jobs=n_jobs)(delayed(filt_func)(b, a, data, axis=axis) for b, a in fbank))
-
-def get_power(signals, decibels=False, win=125, axis=-1, n_jobs=-1):
-    """
-    Compute the (log) power modulation of a signal by taking the smooth moving average of its square values.
-
-    Parameters
-    ----------
-    signals : ndarray (nsamples, nchans)
-        Input signals
-    decibels : bool
-        If True, will take the log power (default False).
-    win : int
-        Length of smoothing window for moving average (default 125) in samples.
-    axis : int
-        Axis on which to apply the transform
-    n_jobs : int
-        Number of cores to be used (Parrallel job).
-
-    Returns
-    -------
-    out : ndarray (nsamples, nchans)
-    """
-    if axis != -1:
-        signals = np.moveaxis(signals, axis, -1)
-    nfreqs, nchans, _ = signals.shape
-    out = np.zeros_like(signals)
-    for k in range(nfreqs):
-        feat = np.array(Parallel(n_jobs=n_jobs)(delayed(signal.convolve)(signals[k, i, :]**2, signal.windows.boxcar(win), 'same') for i in range(nchans)))
-        if decibels:
-            feat = np.log(feat + 1e-16)
-        out[k, :, :] = feat
-
-    return out
-
-class WaveletTransform(TransformerMixin):
-    '''
-    This class creates a list of wavelet tranfsform (complex Morlet wavelet)
-    and applies it to a multi-channel signal.
-    '''
-    def __init__(self, freqs, sfreq, n_cycles=7):
-        self.wavelets = morlet(sfreq, freqs, n_cycles=7)
-        self.nfreqs = len(freqs)
-        self.sfreq = sfreq
-        self.n_cycles = n_cycles
-        
-    def transform(self, X, n_jobs=1):
-        """
-        Parameters
-        ----------
-        X : ndarray (ntimes, nchannels)
-        
-        Returns
-        -------
-        Y : ndarray (nfreqs, ntimes, nchannels)
-        """
-        Y = np.zeros((self.nfreqs, X.shape[0], X.shape[1]), dtype=np.complex64)
-        for k in range(X.shape[1]):
-            Y[..., k] = Parallel(backend='multiprocessing', n_jobs=n_jobs)(delayed(np.convolve)(X[:, k], w, 'same') for w in self.wavelets)
-        return Y
-
-class MultichanWienerFilter(BaseEstimator, TransformerMixin):
-    '''
-    This class implements a multichannel Wiener Filter for artifact removal.
-    The method is detailed in the reference paper *A generic EEG artifact removal algorithm based on the multi-channel
-    Wiener filter* from Ben Somers et. al.
-
-    To correctly train the model, one must supply portions of contaminated data and clean data. This can be selected visually
-    using the annotation tool from MNE for instance, or automatically by detecting above threshold values and considering this as
-    bad portions. It is ok to have large windows around bad data segments, however the clean segments must be artifact free.
-
-    The model expects zero-mean data for both noisy and clean segments.
-
-    Attributes
-    ----------
-        lags : list
-            Lags used for general model (NOT IMPLEMENTED YET)
-        low_rank : bool
-            Whether to use low-rank approximation of covariance matrix for the artifactual data
-        thresh : int or float
-            If int, this will correspond to the rank prior
-            If float, it will be considered as the percent of variance to be kept
-        W_ : ndarray
-            Once fitted, contains the filter coefficients
-
-    Example
-    -------
-    TODO: Add code example
-
-    Example of result obtained (cleaning EOG artifact here):
-    
-    .. image:: ../img/MWF_EOG_cleaning_example.png
-        :width: 600
-        
-    '''
-    def __init__(self, lags=(0,), low_rank=False, thresh=None):
-        self.lags = lags
-        self.low_rank = low_rank
-        self.thresh = thresh
-    
-    def fit(self, y_clean, y_artifact, cov_data=False):
-        '''
-        Fit model to data.
-
-        Parameters
-        ----------
-        y_clean : ndarray
-            Clean segments
-        y_artifact : ndarray
-            Artifact-contaminated segments
-        cov_data : bool
-            Whether the input data are already covariance matrices estimate for each class
-        '''
-        if cov_data:
-            Sc = y_clean
-            Sy = y_artifact
-        else:
-            Sc = covariance(y_clean) # neural covariance estimate
-            Sy = covariance(y_artifact) # mixture covariance estimate
-        if self.low_rank:
-            print("Using low rank approximation")
-            w, v = geigh(Sy, Sc)
-            w, v = w[::-1], v[:, ::-1]
-            sigma_y = np.diag(v.T @ Sy @ v)
-            sigma_c = np.diag(v.T @ Sc @ v)
-            sigma_d = sigma_y - sigma_c
-            sigma_d[sigma_d <= 0] = 0.
-            if self.thresh:
-                if self.thresh >= 1:
-                    print("Prior on rank of artifacts: %d"%self.thresh)
-                    sigma_d[self.thresh:] = 0.
-                else:
-                    print("Keeping %.1f per cent of eigenvalues"%(self.thresh * 100))
-                    #sigma_d[np.cumsum(sigma_d / sum(sigma_d)) > self.thresh] = 0.
-                    sigma_d[int(self.thresh * len(sigma_d)):] = 0.
-            Sd = np.linalg.inv(v.T) @ np.diag(sigma_d) @ np.linalg.inv(v)
-        else:
-            Sd = Sy - Sc # noise/artifact covariance estimate
-        self.W_ = np.linalg.inv(Sy) @ Sd
-        return self
-    
-    def transorm(self, x):
-        '''
-        Filter the data to remove artifact learned by the model.
-
-        Parameters
-        ----------
-        x : data
-            EEG data
-        
-        Returns
-        -------
-        Filtered EEG data
-        '''
-        return x - x @ self.W_
-        
-    def fit_transform(self, y_clean, y_artifact, x, cov_data=False):
-        '''
-        Train the model on input and transform directly the data in `x`.
-        '''
-        self.fit(y_clean, y_artifact, cov_data=cov_data)
-        return self.transorm(x)
->>>>>>> 64242073
